--- conflicted
+++ resolved
@@ -14,12 +14,8 @@
 
 [features]
 default = []
-<<<<<<< HEAD
-use-rtld-next = ["shared_library"]
+use-rtld-next = ["libc"]
 use-openxr = ["openxr", "once_cell"]
-=======
-use-rtld-next = ["libc"]
->>>>>>> e6259400
 
 [lib]
 name = "gfx_backend_vulkan"
@@ -35,7 +31,7 @@
 smallvec = "1.0"
 raw-window-handle = "0.3"
 inplace_it = "0.3.3"
-openxr = { version = "0.14", features = ["loaded"], default-features = false, optional = true }
+openxr = { path = "../../../../openxrs/openxr", features = ["loaded"], default-features = false, optional = true }
 once_cell = { version = "1.5.2", optional = true }
 bitflags = "1" # FIXME: not required? features to wgt
 
